--- conflicted
+++ resolved
@@ -27,16 +27,10 @@
     }
   },
 
-<<<<<<< HEAD
-  async handler ({ ctx, ipfsPath, recursive, cidBase }) {
+  async handler ({ ctx, ipfsPath, timeout, recursive, cidBase }) {
     const { ipfs, print } = ctx
 
-    for await (const res of ipfs.pin.rm(ipfsPath.map(path => ({ path, recursive })))) {
-=======
-  async handler ({ ctx: { ipfs, print }, ipfsPath, recursive, cidBase, timeout }) {
-    const results = await ipfs.pin.rm(ipfsPath, { recursive, timeout })
-    results.forEach((res) => {
->>>>>>> 343bd451
+    for await (const res of ipfs.pin.rm(ipfsPath.map(path => ({ path, recursive })), { timeout })) {
       print(`unpinned ${cidToString(res.cid, { base: cidBase })}`)
     }
   }
