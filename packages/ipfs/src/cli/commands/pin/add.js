'use strict'

const multibase = require('multibase')
const { cidToString } = require('../../../utils/cid')
const parseDuration = require('parse-duration')

module.exports = {
  command: 'add <ipfsPath...>',

  describe: 'Pins object to local storage, preventing it from being garbage collected',

  builder: {
    recursive: {
      type: 'boolean',
      alias: 'r',
      default: true,
      describe: 'Recursively pin the object linked to by the specified object(s).'
    },
    'cid-base': {
      describe: 'Number base to display CIDs in.',
      type: 'string',
      choices: multibase.names
    },
<<<<<<< HEAD
    comments: {
      describe: 'A comment to add to the pin',
      type: 'string',
      alias: 'c'
    }
  },

  async handler ({ ctx, ipfsPath, recursive, cidBase, comments }) {
    const { ipfs, print } = ctx
    const type = recursive ? 'recursive' : 'direct'

    for await (const res of ipfs.pin.add(ipfsPath.map(path => ({ path, recursive, comments })))) {
=======
    timeout: {
      type: 'string',
      coerce: parseDuration
    }
  },

  async handler ({ ctx: { ipfs, print }, ipfsPath, recursive, cidBase, timeout }) {
    const type = recursive ? 'recursive' : 'direct'
    const results = await ipfs.pin.add(ipfsPath, { recursive, timeout })
    results.forEach((res) => {
>>>>>>> 343bd451
      print(`pinned ${cidToString(res.cid, { base: cidBase })} ${type}ly`)
    }
  }
}<|MERGE_RESOLUTION|>--- conflicted
+++ resolved
@@ -21,7 +21,10 @@
       type: 'string',
       choices: multibase.names
     },
-<<<<<<< HEAD
+    timeout: {
+      type: 'string',
+      coerce: parseDuration
+    },
     comments: {
       describe: 'A comment to add to the pin',
       type: 'string',
@@ -29,23 +32,11 @@
     }
   },
 
-  async handler ({ ctx, ipfsPath, recursive, cidBase, comments }) {
+  async handler ({ ctx, ipfsPath, recursive, cidBase, timeout, comments }) {
     const { ipfs, print } = ctx
     const type = recursive ? 'recursive' : 'direct'
 
-    for await (const res of ipfs.pin.add(ipfsPath.map(path => ({ path, recursive, comments })))) {
-=======
-    timeout: {
-      type: 'string',
-      coerce: parseDuration
-    }
-  },
-
-  async handler ({ ctx: { ipfs, print }, ipfsPath, recursive, cidBase, timeout }) {
-    const type = recursive ? 'recursive' : 'direct'
-    const results = await ipfs.pin.add(ipfsPath, { recursive, timeout })
-    results.forEach((res) => {
->>>>>>> 343bd451
+    for await (const res of ipfs.pin.add(ipfsPath.map(path => ({ path, recursive, comments })), { timeout })) {
       print(`pinned ${cidToString(res.cid, { base: cidBase })} ${type}ly`)
     }
   }
