'use strict'

const importer = require('ipfs-unixfs-importer')
const normaliseAddInput = require('ipfs-core-utils/src/files/normalise-input')
const { parseChunkerString } = require('./utils')
const pipe = require('it-pipe')
<<<<<<< HEAD
const drain = require('it-drain')
=======
const { withTimeoutOption } = require('../../utils')
>>>>>>> 343bd451

module.exports = ({ block, gcLock, preload, pin, options: constructorOptions }) => {
  const isShardingEnabled = constructorOptions.EXPERIMENTAL && constructorOptions.EXPERIMENTAL.sharding

  return withTimeoutOption(async function * add (source, options) {
    options = options || {}

    const opts = {
      shardSplitThreshold: isShardingEnabled ? 1000 : Infinity,
      ...options,
      strategy: 'balanced',
      ...parseChunkerString(options.chunker)
    }

    // CID v0 is for multihashes encoded with sha2-256
    if (opts.hashAlg && opts.hashAlg !== 'sha2-256' && opts.cidVersion !== 1) {
      opts.cidVersion = 1
    }

    if (opts.trickle) {
      opts.strategy = 'trickle'
    }

    delete opts.trickle

    if (opts.progress) {
      let total = 0
      const prog = opts.progress

      opts.progress = (bytes) => {
        total += bytes
        prog(total)
      }
    }

    const iterator = pipe(
      normaliseAddInput(source),
      source => importer(source, block, {
        ...opts,
        pin: false
      }),
      transformFile(opts),
      preloadFile(preload, opts),
      pinFile(pin, opts)
    )

    const releaseLock = await gcLock.readLock()

    try {
      yield * iterator
    } finally {
      releaseLock()
    }
  })
}

function transformFile (opts) {
  return async function * (source) {
    for await (const file of source) {
      let cid = file.cid

      if (opts.cidVersion === 1) {
        cid = cid.toV1()
      }

      let path = file.path ? file.path : cid.toString()

      if (opts.wrapWithDirectory && !file.path) {
        path = ''
      }

      yield {
        path,
        cid,
        size: file.size,
        mode: file.unixfs && file.unixfs.mode,
        mtime: file.unixfs && file.unixfs.mtime
      }
    }
  }
}

function preloadFile (preload, opts) {
  return async function * (source) {
    for await (const file of source) {
      const isRootFile = !file.path || opts.wrapWithDirectory
        ? file.path === ''
        : !file.path.includes('/')

      const shouldPreload = isRootFile && !opts.onlyHash && opts.preload !== false

      if (shouldPreload) {
        preload(file.cid)
      }

      yield file
    }
  }
}

function pinFile (pin, opts) {
  return async function * (source) {
    for await (const file of source) {
      // Pin a file if it is the root dir of a recursive add or the single file
      // of a direct add.
      const isRootDir = !file.path.includes('/')
      const shouldPin = (opts.pin == null ? true : opts.pin) && isRootDir && !opts.onlyHash

      if (shouldPin) {
        // Note: addAsyncIterator() has already taken a GC lock, so tell
        // pin.add() not to take a (second) GC lock
        await drain(pin.add(file.cid, {
          preload: false,
          lock: false
        }))
      }

      yield file
    }
  }
}<|MERGE_RESOLUTION|>--- conflicted
+++ resolved
@@ -4,11 +4,8 @@
 const normaliseAddInput = require('ipfs-core-utils/src/files/normalise-input')
 const { parseChunkerString } = require('./utils')
 const pipe = require('it-pipe')
-<<<<<<< HEAD
 const drain = require('it-drain')
-=======
 const { withTimeoutOption } = require('../../utils')
->>>>>>> 343bd451
 
 module.exports = ({ block, gcLock, preload, pin, options: constructorOptions }) => {
   const isShardingEnabled = constructorOptions.EXPERIMENTAL && constructorOptions.EXPERIMENTAL.sharding
