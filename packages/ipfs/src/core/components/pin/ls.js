--- conflicted
+++ resolved
@@ -3,9 +3,9 @@
 
 const PinManager = require('./pin-manager')
 const { PinTypes } = PinManager
-<<<<<<< HEAD
 const normaliseInput = require('ipfs-utils/src/pins/normalise-input')
 const { resolvePath } = require('../../utils')
+const { withTimeoutOption } = require('../../utils')
 
 function toPin (type, cid, comments) {
   const output = {
@@ -16,32 +16,19 @@
   if (comments) {
     output.comments = comments
   }
-=======
-const { withTimeoutOption } = require('../../utils')
->>>>>>> 343bd451
 
   return output
 }
 
 module.exports = ({ pinManager, dag }) => {
-<<<<<<< HEAD
-  return async function * ls (source, options) {
-=======
-  return withTimeoutOption(async function * ls (paths, options) {
->>>>>>> 343bd451
+  return withTimeoutOption(async function * ls (source, options) {
     options = options || {}
 
     let type = PinTypes.all
 
-<<<<<<< HEAD
     if (source && source.type) {
       options = source
       source = null
-=======
-    if (paths && !Array.isArray(paths) && !CID.isCID(paths) && typeof paths !== 'string') {
-      options = paths
-      paths = null
->>>>>>> 343bd451
     }
 
     if (options.type) {
@@ -98,16 +85,10 @@
       }
     }
 
-<<<<<<< HEAD
     if (type === PinTypes.direct || type === PinTypes.all) {
       for await (const { cid, comments } of pinManager.directKeys()) {
         yield toPin(PinTypes.direct, cid, comments)
       }
     }
   }
-=======
-    // FIXME: https://github.com/ipfs/js-ipfs/issues/2244
-    yield * pins
-  })
->>>>>>> 343bd451
 }