--- conflicted
+++ resolved
@@ -1,25 +1,16 @@
 'use strict'
 
-<<<<<<< HEAD
 const normaliseInput = require('ipfs-utils/src/pins/normalise-input')
-=======
 const errCode = require('err-code')
 const multibase = require('multibase')
 const { parallelMap, collect } = require('streaming-iterables')
 const pipe = require('it-pipe')
 const { resolvePath, withTimeoutOption } = require('../../utils')
->>>>>>> 343bd451
 const { PinTypes } = require('./pin-manager')
 const { resolvePath } = require('../../utils')
 
 module.exports = ({ pinManager, gcLock, dag }) => {
-<<<<<<< HEAD
-  return async function * rm (source, options) {
-=======
-  return withTimeoutOption(async function rm (paths, options) {
->>>>>>> 343bd451
-    options = options || {}
-
+  return withTimeoutOption(async function rm (source, options = {}) {
     const release = await gcLock.readLock()
 
     try {
