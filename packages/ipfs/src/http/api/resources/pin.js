--- conflicted
+++ resolved
@@ -78,19 +78,9 @@
 
     if (!stream) {
       const res = await pipe(
-<<<<<<< HEAD
-        ipfs.pin.ls(paths, {
-          type,
-          signal,
-          timeout
-        }),
+        source,
         reduce((res, { type, cid, metadata }) => {
           res.Keys[cidToString(cid, { base: cidBase })] = toPin(type, metadata)
-=======
-        source,
-        reduce((res, { type, cid }) => {
-          res.Keys[cidToString(cid, { base: cidBase })] = { Type: type }
->>>>>>> 8cb8c730
           return res
         }, { Keys: {} })
       )
@@ -99,17 +89,8 @@
     }
 
     return streamResponse(request, h, () => pipe(
-<<<<<<< HEAD
-      ipfs.pin.ls(paths, {
-        type,
-        signal,
-        timeout
-      }),
+      source,
       map(({ type, cid, metadata }) => toPin(type, cidToString(cid, { base: cidBase }), metadata)),
-=======
-      source,
-      map(({ type, cid }) => ({ Type: type, Cid: cidToString(cid, { base: cidBase }) })),
->>>>>>> 8cb8c730
       ndjson.stringify
     ))
   }
