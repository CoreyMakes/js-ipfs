/* eslint max-nested-callbacks: ["error", 8] */
/* eslint-env mocha */
'use strict'

const { expect } = require('interface-ipfs-core/src/utils/mocha')
const last = require('it-last')
<<<<<<< HEAD
const drain = require('it-drain')
=======
const { Buffer } = require('buffer')
>>>>>>> 343bd451
const factory = require('../utils/factory')
const pEvent = require('p-event')

// We need to detect when a readLock or writeLock is requested for the tests
// so we override the Mutex class to emit an event
const EventEmitter = require('events')
// const Mutex = require('../../src/utils/mutex')

class MutexEmitter /* extends Mutex */ {
  constructor (repoOwner) {
    // super(repoOwner)
    this.emitter = new EventEmitter()
  }

  readLock () {
    setTimeout(() => {
      this.emitter.emit('readLock request')
    }, 100)

    return super.readLock()
  }

  writeLock () {
    setTimeout(() => {
      this.emitter.emit('writeLock request')
    }, 100)

    return super.writeLock()
  }
}

// TODO: there's no way to access the gcLock instance anymore - decide what to do with these tests
describe.skip('gc', function () {
  this.timeout(40 * 1000)
  const df = factory()
  const fixtures = [{
    path: 'test/my/path1',
    content: Buffer.from('path1')
  }, {
    path: 'test/my/path2',
    content: Buffer.from('path2')
  }, {
    path: 'test/my/path3',
    content: Buffer.from('path3')
  }, {
    path: 'test/my/path4',
    content: Buffer.from('path4')
  }]

  let ipfsd
  let ipfs
  let lockEmitter

  before(async function () {
    ipfsd = await df.spawn()
    ipfs = ipfsd.api

    // Replace the Mutex with one that emits events when a readLock or
    // writeLock is requested (needed in the tests below)
    ipfs._gcLock.mutex = new MutexEmitter(ipfs._options.repoOwner)
    lockEmitter = ipfs._gcLock.mutex.emitter
  })

  after(() => df.clean())

  const blockAddTests = [{
    name: 'add',
    add1: () => last(ipfs.add(fixtures[0], { pin: false })),
    add2: () => last(ipfs.add(fixtures[1], { pin: false })),
    resToCid: (res) => res[0].cid.toString()
  }, {
    name: 'object put',
    add1: () => ipfs.object.put({ Data: 'obj put 1', Links: [] }),
    add2: () => ipfs.object.put({ Data: 'obj put 2', Links: [] }),
    resToCid: (res) => res.toString()
  }, {
    name: 'block put',
    add1: () => ipfs.block.put(Buffer.from('block put 1'), null),
    add2: () => ipfs.block.put(Buffer.from('block put 2'), null),
    resToCid: (res) => res.cid.toString()
  }]

  describe('locks', function () {
    for (const test of blockAddTests) {
      // eslint-disable-next-line no-loop-func
      it(`garbage collection should wait for pending ${test.name} to finish`, async () => {
        // Add blocks to IPFS
        // Note: add operation will take a read lock
        const addLockRequested = pEvent(lockEmitter, 'readLock request')
        const add1 = test.add1()

        // Once add lock has been requested, start GC
        await addLockRequested
        // Note: GC will take a write lock
        const gcStarted = pEvent(lockEmitter, 'writeLock request')
        const gc = ipfs.repo.gc()

        // Once GC has started, start second add
        await gcStarted
        const add2 = test.add2()

        const deleted = (await gc).map(i => i.cid.toString())
        const add1Res = test.resToCid(await add1)
        const add2Res = test.resToCid(await add2)

        // Should have garbage collected blocks from first add, because GC should
        // have waited for first add to finish
        expect(deleted).includes(add1Res)

        // Should not have garbage collected blocks from second add, because
        // second add should have waited for GC to finish
        expect(deleted).not.includes(add2Res)
      })
    }

    it('garbage collection should wait for pending add + pin to finish', async () => {
      // Add blocks to IPFS
      // Note: add operation will take a read lock
      const addLockRequested = pEvent(lockEmitter, 'readLock request')
      const add1 = ipfs.add(fixtures[2], { pin: true })

      // Once add lock has been requested, start GC
      await addLockRequested
      // Note: GC will take a write lock
      const gcStarted = pEvent(lockEmitter, 'writeLock request')
      const gc = ipfs.repo.gc()

      // Once GC has started, start second add
      await gcStarted
      const add2 = ipfs.add(fixtures[3], { pin: true })

      const deleted = (await gc).map(i => i.cid.toString())
      const add1Res = (await add1)[0].hash
      const add2Res = (await add2)[0].hash

      // Should not have garbage collected blocks from first add, because GC should
      // have waited for first add + pin to finish (protected by pin)
      expect(deleted).not.includes(add1Res)

      // Should not have garbage collected blocks from second add, because
      // second add should have waited for GC to finish
      expect(deleted).not.includes(add2Res)
    })

    it('garbage collection should wait for pending block rm to finish', async () => {
      // Add two blocks so that we can remove them
      const cid1 = (await ipfs.block.put(Buffer.from('block to rm 1'), null)).cid
      const cid2 = (await ipfs.block.put(Buffer.from('block to rm 2'), null)).cid

      // Remove first block from IPFS
      // Note: block rm will take a write lock
      const rmLockRequested = pEvent(lockEmitter, 'writeLock request')
      const rm1 = ipfs.block.rm(cid1)

      // Once rm lock has been requested, start GC
      await rmLockRequested
      // Note: GC will take a write lock
      const gcStarted = pEvent(lockEmitter, 'writeLock request')
      const gc = ipfs.repo.gc()

      // Once GC has started, start second rm
      await gcStarted
      const rm2 = ipfs.block.rm(cid2)

      const deleted = (await gc).map(i => i.cid.toString())
      await rm1

      // Second rm should fail because GC has already removed that block
      const results = await rm2
      const result = results
        .filter(result => result.hash === cid2.toString())
        .pop()
      expect(result).to.have.property('error').that.contains('block not found')

      // Confirm second block has been removed
      const localRefs = (await ipfs.refs.local()).map(r => r.ref)
      expect(localRefs).not.includes(cid2.toString())

      // Should not have garbage collected block from first block put, because
      // GC should have waited for first rm (removing first block put) to finish
      expect(deleted).not.includes(cid1.toString())

      // Should have garbage collected block from second block put, because GC
      // should have completed before second rm (removing second block put)
      expect(deleted).includes(cid2.toString())
    })

    it('garbage collection should wait for pending pin add to finish', async () => {
      // Add two blocks so that we can pin them
      const cid1 = (await ipfs.block.put(Buffer.from('block to pin add 1'), null)).cid
      const cid2 = (await ipfs.block.put(Buffer.from('block to pin add 2'), null)).cid

      // Pin first block
      // Note: pin add will take a read lock
      const pinLockRequested = pEvent(lockEmitter, 'readLock request')
      const pin1 = last(ipfs.pin.add(cid1))

      // Once pin lock has been requested, start GC
      await pinLockRequested
      const gc = ipfs.repo.gc()
      const deleted = (await gc).map(i => i.cid.toString())
      await pin1

      // TODO: Adding pin for removed block never returns, which means the lock
      // never gets released
      // const pin2 = last(ipfs.pin.add(cid2))

      // Confirm second second block has been removed
      const localRefs = (await ipfs.refs.local()).map(r => r.ref)
      expect(localRefs).not.includes(cid2.toString())

      // Should not have garbage collected block from first block put, because
      // GC should have waited for pin (protecting first block put) to finish
      expect(deleted).not.includes(cid1.toString())

      // Should have garbage collected block from second block put, because GC
      // should have completed before second pin
      expect(deleted).includes(cid2.toString())
    })

    it('garbage collection should wait for pending pin rm to finish', async () => {
      // Add two blocks so that we can pin them
      const cid1 = (await ipfs.block.put(Buffer.from('block to pin rm 1'), null)).cid
      const cid2 = (await ipfs.block.put(Buffer.from('block to pin rm 2'), null)).cid

      // Pin blocks
      await drain(ipfs.pin.add(cid1))
      await drain(ipfs.pin.add(cid2))

      // Unpin first block
      // Note: pin rm will take a read lock
      const pinLockRequested = pEvent(lockEmitter, 'readLock request')
      const pinRm1 = last(ipfs.pin.rm(cid1))

      // Once pin lock has been requested, start GC
      await pinLockRequested
      // Note: GC will take a write lock
      const gcStarted = pEvent(lockEmitter, 'writeLock request')
      const gc = ipfs.repo.gc()

      // Once GC has started, start second pin rm
      await gcStarted
      const pinRm2 = last(ipfs.pin.rm(cid2))

      const deleted = (await gc).map(i => i.cid.toString())
      await pinRm1
      await pinRm2

      // Should have garbage collected block from first block put, because
      // GC should have waited for pin rm (unpinning first block put) to finish
      expect(deleted).includes(cid1.toString())

      // Should not have garbage collected block from second block put, because
      // GC should have completed before second block was unpinned
      expect(deleted).not.includes(cid2.toString())
    })
  })
})<|MERGE_RESOLUTION|>--- conflicted
+++ resolved
@@ -4,11 +4,8 @@
 
 const { expect } = require('interface-ipfs-core/src/utils/mocha')
 const last = require('it-last')
-<<<<<<< HEAD
 const drain = require('it-drain')
-=======
 const { Buffer } = require('buffer')
->>>>>>> 343bd451
 const factory = require('../utils/factory')
 const pEvent = require('p-event')
 
