--- conflicted
+++ resolved
@@ -46,25 +46,10 @@
       expect(res).to.have.property('statusCode', 400)
     })
 
-<<<<<<< HEAD
-      it('unpins recursive pins', async () => {
-        let res = await api.inject({
-          method: 'POST',
-          url: `/api/v0/pin/add?arg=${pins.root1}`
-        })
-
-        expect(res.statusCode).to.equal(200)
-
-        res = await api.inject({
-          method: 'POST',
-          url: `/api/v0/pin/rm?arg=${pins.root1}`
-        })
-=======
     it('unpins recursive pins', async () => {
       ipfs.pin.rm.withArgs([cid], defaultOptions).returns([{
         cid
       }])
->>>>>>> 343bd451
 
       const res = await http({
         method: 'POST',
