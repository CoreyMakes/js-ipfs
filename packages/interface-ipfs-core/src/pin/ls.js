/* eslint-env mocha */
'use strict'

const { fixtures } = require('./utils')
const { getDescribe, getIt, expect } = require('../utils/mocha')
const all = require('it-all')
const drain = require('it-drain')
const last = require('it-last')
const testTimeout = require('../utils/test-timeout')

/** @typedef { import("ipfsd-ctl/src/factory") } Factory */
/**
 * @param {Factory} common
 * @param {Object} options
 */
module.exports = (common, options) => {
  const describe = getDescribe(options)
  const it = getIt(options)

  describe('.pin.ls', function () {
    this.timeout(50 * 1000)

    let ipfs

    before(async () => {
      ipfs = (await common.spawn()).api
      // two files wrapped in directories, only root CID pinned recursively
      const dir = fixtures.directory.files.map((file) => ({ path: file.path, content: file.data }))
      await drain(ipfs.add(dir, { pin: false, cidVersion: 0 }))
      await drain(ipfs.pin.add(fixtures.directory.cid))
      // a file (CID pinned recursively)
      await drain(ipfs.add(fixtures.files[0].data, { pin: false, cidVersion: 0 }))
      await drain(ipfs.pin.add(fixtures.files[0].cid))
      // a single CID (pinned directly)
      await drain(ipfs.add(fixtures.files[1].data, { pin: false, cidVersion: 0 }))
      await drain(ipfs.pin.add({
        cid: fixtures.files[1].cid,
        recursive: false
      }))
    })

    after(() => common.clean())

    it('should respect timeout option when listing pins', () => {
      return testTimeout(() => ipfs.pin.ls(undefined, {
        timeout: 1
      }))
    })

    // 1st, because ipfs.add pins automatically
    it('should list all recursive pins', async () => {
      const pinset = await all(ipfs.pin.ls({ type: 'recursive' }))

      expect(pinset).to.deep.include({
        type: 'recursive',
        cid: fixtures.files[0].cid
      })
      expect(pinset).to.deep.include({
        type: 'recursive',
        cid: fixtures.directory.cid
      })
    })

    it('should list all indirect pins', async () => {
      const pinset = await all(ipfs.pin.ls({ type: 'indirect' }))

      expect(pinset).to.not.deep.include({
        type: 'recursive',
        cid: fixtures.files[0].cid
      })
      expect(pinset).to.not.deep.include({
        type: 'direct',
        cid: fixtures.files[1].cid
      })
      expect(pinset).to.not.deep.include({
        type: 'recursive',
        cid: fixtures.directory.cid
      })
      expect(pinset).to.deep.include({
        type: 'indirect',
        cid: fixtures.directory.files[0].cid
      })
      expect(pinset).to.deep.include({
        type: 'indirect',
        cid: fixtures.directory.files[1].cid
      })
    })

    it('should list all types of pins', async () => {
      const pinset = await all(ipfs.pin.ls())

      expect(pinset).to.not.be.empty()
      // check the three "roots"
      expect(pinset).to.deep.include({
        type: 'recursive',
        cid: fixtures.directory.cid
      })
      expect(pinset).to.deep.include({
        type: 'recursive',
        cid: fixtures.files[0].cid
      })
      expect(pinset).to.deep.include({
        type: 'direct',
        cid: fixtures.files[1].cid
      })
      expect(pinset).to.deep.include({
        type: 'indirect',
        cid: fixtures.directory.files[0].cid
      })
      expect(pinset).to.deep.include({
        type: 'indirect',
        cid: fixtures.directory.files[1].cid
      })
    })

    it('should list all direct pins', async () => {
      const pinset = await all(ipfs.pin.ls({ type: 'direct' }))
      expect(pinset).to.have.lengthOf(1)
      expect(pinset).to.deep.include({
        type: 'direct',
        cid: fixtures.files[1].cid
      })
    })

    it('should list pins for a specific hash', async () => {
      const pinset = await all(ipfs.pin.ls({
        paths: fixtures.files[0].cid
      }))
      expect(pinset).to.have.lengthOf(1)
      expect(pinset).to.have.deep.members([{
        type: 'recursive',
        cid: fixtures.files[0].cid
      }])
    })

    it('should throw an error on missing direct pins for existing path', () => {
      // ipfs.txt is an indirect pin, so lookup for direct one should throw an error
      return expect(all(ipfs.pin.ls({
        paths: `/ipfs/${fixtures.directory.cid}/files/ipfs.txt`,
        type: 'direct'
      })))
        .to.eventually.be.rejected
        .and.be.an.instanceOf(Error)
        .and.to.have.property('message', `path '/ipfs/${fixtures.directory.cid}/files/ipfs.txt' is not pinned`)
    })

    it('should throw an error on missing link for a specific path', () => {
      return expect(all(ipfs.pin.ls({
        paths: `/ipfs/${fixtures.directory.cid}/I-DONT-EXIST.txt`,
        type: 'direct'
      })))
        .to.eventually.be.rejected
        .and.be.an.instanceOf(Error)
        .and.to.have.property('message', `no link named "I-DONT-EXIST.txt" under ${fixtures.directory.cid}`)
    })

    it('should list indirect pins for a specific path', async () => {
      const pinset = await all(ipfs.pin.ls({
        paths: `/ipfs/${fixtures.directory.cid}/files/ipfs.txt`,
        type: 'indirect'
      }))
      expect(pinset).to.have.lengthOf(1)
      expect(pinset).to.deep.include({
        type: `indirect through ${fixtures.directory.cid}`,
        cid: fixtures.directory.files[1].cid
      })
    })

    it('should list recursive pins for a specific hash', async () => {
      const pinset = await all(ipfs.pin.ls({
        paths: fixtures.files[0].cid,
        type: 'recursive'
      }))
      expect(pinset).to.have.lengthOf(1)
      expect(pinset).to.deep.include({
        type: 'recursive',
        cid: fixtures.files[0].cid
      })
    })

    it('should list pins for multiple CIDs', async () => {
<<<<<<< HEAD
      const pinset = await all(ipfs.pin.ls([fixtures.files[0].cid, fixtures.files[1].cid]))
      const cids = pinset.map(p => p.cid)
      expect(cids).to.deep.include(fixtures.files[0].cid)
      expect(cids).to.deep.include(fixtures.files[1].cid)
    })

    it('should throw error for invalid non-string pin type option', () => {
      return expect(all(ipfs.pin.ls({ type: 6 })))
        .to.eventually.be.rejected()
        // TODO: go-ipfs does not return error codes
        // .with.property('code').that.equals('ERR_INVALID_PIN_TYPE')
    })

    it('should throw error for invalid string pin type option', () => {
      return expect(all(ipfs.pin.ls({ type: '__proto__' })))
        .to.eventually.be.rejected()
        // TODO: go-ipfs does not return error codes
        // .with.property('code').that.equals('ERR_INVALID_PIN_TYPE')
    })

    it('should list pins with metadata', async () => {
      const { cid } = await last(ipfs.add(`data-${Math.random()}`, {
        pin: false
      }))

      const metadata = {
        key: 'value',
        one: 2,
        array: [{
          thing: 'subthing'
        }],
        obj: {
          foo: 'bar',
          baz: ['qux']
        }
      }

      await drain(ipfs.pin.add({
        cid: cid,
        recursive: false,
        metadata
      }))

      const pinset = await all(ipfs.pin.ls(cid))

      expect(pinset).to.have.deep.members([{
        type: 'direct',
        cid: cid,
        metadata
      }])
=======
      const pinset = await all(ipfs.pin.ls({
        paths: [fixtures.files[0].cid, fixtures.files[1].cid]
      }))
      const cids = pinset.map(p => p.cid.toString())
      expect(cids).to.include(fixtures.files[0].cid)
      expect(cids).to.include(fixtures.files[1].cid)
>>>>>>> 8cb8c730
    })
  })
}<|MERGE_RESOLUTION|>--- conflicted
+++ resolved
@@ -179,11 +179,12 @@
     })
 
     it('should list pins for multiple CIDs', async () => {
-<<<<<<< HEAD
-      const pinset = await all(ipfs.pin.ls([fixtures.files[0].cid, fixtures.files[1].cid]))
-      const cids = pinset.map(p => p.cid)
-      expect(cids).to.deep.include(fixtures.files[0].cid)
-      expect(cids).to.deep.include(fixtures.files[1].cid)
+      const pinset = await all(ipfs.pin.ls({
+        paths: [fixtures.files[0].cid, fixtures.files[1].cid]
+      }))
+      const cids = pinset.map(p => p.cid.toString())
+      expect(cids).to.include(fixtures.files[0].cid)
+      expect(cids).to.include(fixtures.files[1].cid)
     })
 
     it('should throw error for invalid non-string pin type option', () => {
@@ -223,21 +224,15 @@
         metadata
       }))
 
-      const pinset = await all(ipfs.pin.ls(cid))
+      const pinset = await all(ipfs.pin.ls({
+        paths: cid
+      }))
 
       expect(pinset).to.have.deep.members([{
         type: 'direct',
         cid: cid,
         metadata
       }])
-=======
-      const pinset = await all(ipfs.pin.ls({
-        paths: [fixtures.files[0].cid, fixtures.files[1].cid]
-      }))
-      const cids = pinset.map(p => p.cid.toString())
-      expect(cids).to.include(fixtures.files[0].cid)
-      expect(cids).to.include(fixtures.files[1].cid)
->>>>>>> 8cb8c730
     })
   })
 }