--- conflicted
+++ resolved
@@ -4,12 +4,9 @@
 const { fixtures } = require('./utils')
 const { getDescribe, getIt, expect } = require('../utils/mocha')
 const all = require('it-all')
-<<<<<<< HEAD
 const drain = require('it-drain')
 const last = require('it-last')
-=======
 const testTimeout = require('../utils/test-timeout')
->>>>>>> 343bd451
 
 /** @typedef { import("ipfsd-ctl/src/factory") } Factory */
 /**
