--- conflicted
+++ resolved
@@ -4,15 +4,12 @@
 const { fixtures, clearPins, expectPinned, pinTypes } = require('./utils')
 const { getDescribe, getIt, expect } = require('../utils/mocha')
 const all = require('it-all')
-<<<<<<< HEAD
 const drain = require('it-drain')
 const {
   DAGNode
 } = require('ipld-dag-pb')
-=======
 const testTimeout = require('../utils/test-timeout')
 const CID = require('cids')
->>>>>>> 343bd451
 
 /** @typedef { import("ipfsd-ctl/src/factory") } Factory */
 /**
@@ -48,7 +45,6 @@
 
     after(() => common.clean())
 
-<<<<<<< HEAD
     beforeEach(() => {
       return clearPins(ipfs)
     })
@@ -254,17 +250,12 @@
         cid: child,
         type: 'indirect'
       })
-=======
+    })
+
     it('should respect timeout option when pinning a block', () => {
       return testTimeout(() => ipfs.pin.add(new CID('Qmd7qZS4T7xXtsNFdRoK1trfMs5zU94EpokQ9WFtxdPxsZ'), {
         timeout: 1
       }))
     })
-
-    it('should add a pin', async () => {
-      const pinset = await ipfs.pin.add(fixtures.files[0].cid, { recursive: false })
-      expect(pinset.map(p => p.cid.toString())).to.include(fixtures.files[0].cid)
->>>>>>> 343bd451
-    })
   })
 }