--- conflicted
+++ resolved
@@ -486,39 +486,30 @@
     describe('.refs', function () {
       var folder = 'QmaMTzaGBmdLrispnPRTESta4yDQdK4uKSVcQez2No4h6q'
 
-<<<<<<< HEAD
-    it('refs', function (done) {
-      if (!isNode) {
-        return done()
-      }
-
-      this.timeout(10000)
-      apiClients['a'].refs(folder, {'format': '<src> <dst> <linkname>'}, function (err, objs) {
-        if (err) {
-          throw err
-        }
-=======
       it('refs', function (done) {
+        if (!isNode) {
+          return done()
+        }
+
         this.timeout(10000)
         apiClients['a'].refs(folder, {'format': '<src> <dst> <linkname>'}, function (err, objs) {
           if (err) {
             throw err
           }
->>>>>>> 7ab13cd4
 
           var result = [{
             Ref: 'QmaMTzaGBmdLrispnPRTESta4yDQdK4uKSVcQez2No4h6q QmaeuuKLHzirbVoTjb3659fyyV381amjaGrU2pecHEWPrN add.js\n',
             Err: '' },
-                        { Ref: 'QmaMTzaGBmdLrispnPRTESta4yDQdK4uKSVcQez2No4h6q QmTQhTtDWeaaP9pttDd1CuoVTLQm1w51ABfjgmGUbCUF6i cat.js\n',
-                          Err: '' },
-                        { Ref: 'QmaMTzaGBmdLrispnPRTESta4yDQdK4uKSVcQez2No4h6q QmTYFLz5vsdMpq4XXw1a1pSxujJc9Z5V3Aw1Qg64d849Zy files\n',
-                          Err: '' },
-                        { Ref: 'QmaMTzaGBmdLrispnPRTESta4yDQdK4uKSVcQez2No4h6q QmTjXxUemcuMAZ2KNN3iJGWHwrkMsW8SWEwkYVSBi1nFD9 ipfs-add.js\n',
-                          Err: '' },
-                        { Ref: 'QmaMTzaGBmdLrispnPRTESta4yDQdK4uKSVcQez2No4h6q QmXYUXDFNNh1wgwtX5QDG7MsuhAAcE9NzDYnz8SjnhvQrK ls.js\n',
-                          Err: '' },
-                        { Ref: 'QmaMTzaGBmdLrispnPRTESta4yDQdK4uKSVcQez2No4h6q QmUmDmH4hZgN5THnVP1VjJ1YWh5kWuhLGUihch8nFiD9iy version.js\n',
-                          Err: '' } ]
+            { Ref: 'QmaMTzaGBmdLrispnPRTESta4yDQdK4uKSVcQez2No4h6q QmTQhTtDWeaaP9pttDd1CuoVTLQm1w51ABfjgmGUbCUF6i cat.js\n',
+            Err: '' },
+            { Ref: 'QmaMTzaGBmdLrispnPRTESta4yDQdK4uKSVcQez2No4h6q QmTYFLz5vsdMpq4XXw1a1pSxujJc9Z5V3Aw1Qg64d849Zy files\n',
+            Err: '' },
+            { Ref: 'QmaMTzaGBmdLrispnPRTESta4yDQdK4uKSVcQez2No4h6q QmTjXxUemcuMAZ2KNN3iJGWHwrkMsW8SWEwkYVSBi1nFD9 ipfs-add.js\n',
+            Err: '' },
+            { Ref: 'QmaMTzaGBmdLrispnPRTESta4yDQdK4uKSVcQez2No4h6q QmXYUXDFNNh1wgwtX5QDG7MsuhAAcE9NzDYnz8SjnhvQrK ls.js\n',
+            Err: '' },
+            { Ref: 'QmaMTzaGBmdLrispnPRTESta4yDQdK4uKSVcQez2No4h6q QmUmDmH4hZgN5THnVP1VjJ1YWh5kWuhLGUihch8nFiD9iy version.js\n',
+            Err: '' } ]
 
           assert.deepEqual(objs, result)
 
