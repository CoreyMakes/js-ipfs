--- conflicted
+++ resolved
@@ -9,9 +9,6 @@
     if (err) {
       return reply(boom.badRequest(err))
     }
-<<<<<<< HEAD
-    return reply(id)
-=======
 
     return reply({
       ID: id.id,
@@ -20,6 +17,5 @@
       AgentVersion: id.agentVersion,
       ProtocolVersion: id.protocolVersion
     })
->>>>>>> cc0c8fd2
   })
 }